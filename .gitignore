--- conflicted
+++ resolved
@@ -1,9 +1,5 @@
 __pycache__
 
-<<<<<<< HEAD
-imageData
-=======
 imageData
 
-logs
->>>>>>> 3956b151
+logs